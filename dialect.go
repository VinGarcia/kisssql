--- conflicted
+++ resolved
@@ -1,16 +1,9 @@
 package ksql
 
-<<<<<<< HEAD
 import (
 	"fmt"
 	"strconv"
 )
-
-// Dialect is used to represent the different ways
-// of writing SQL queries used by each SQL driver.
-type Dialect interface {
-=======
-import "strconv"
 
 type insertMethod int
 
@@ -21,16 +14,17 @@
 	insertWithNoIDRetrieval
 )
 
-var supportedDialects = map[string]dialect{
+var supportedDialects = map[string]Dialect{
 	"postgres":  &postgresDialect{},
 	"sqlite3":   &sqlite3Dialect{},
 	"mysql":     &mysqlDialect{},
 	"sqlserver": &sqlserverDialect{},
 }
 
-type dialect interface {
+// Dialect is used to represent the different ways
+// of writing SQL queries used by each SQL driver.
+type Dialect interface {
 	InsertMethod() insertMethod
->>>>>>> 6e3e5584
 	Escape(str string) string
 	Placeholder(idx int) string
 	DriverName() string
@@ -72,7 +66,6 @@
 	return "?"
 }
 
-<<<<<<< HEAD
 // GetDriverDialect instantiantes the dialect for the
 // provided driver string, if the drive is not supported
 // it returns an error
@@ -86,7 +79,8 @@
 	}
 
 	return dialect, nil
-=======
+}
+
 type mysqlDialect struct{}
 
 func (mysqlDialect) DriverName() string {
@@ -121,5 +115,4 @@
 
 func (sqlserverDialect) Placeholder(idx int) string {
 	return "@p" + strconv.Itoa(idx+1)
->>>>>>> 6e3e5584
 }